--- conflicted
+++ resolved
@@ -33,12 +33,8 @@
 static const int CT_NAME      = 190;
 static const int CT_TS        = 200;
 static const int CT_ENDDS     = 210;
-<<<<<<< HEAD
 //static const int CT_RT_JULIAN = 240;
 //static const int CT_TIMEUNITS = 250;
-=======
->>>>>>> c4c020f3
-
 static const int CT_2D_MESHES = 3;
 static const int CT_FLOAT_SIZE = 4;
 static const int CF_FLAG_SIZE = 1;
